package cluster

import (
	"github.com/plunder-app/kube-vip/pkg/kubevip"
	"github.com/plunder-app/kube-vip/pkg/vip"
)

const leaderLogcount = 5

// Cluster - The Cluster object manages the state of the cluster for a particular node
type Cluster struct {
	stateMachine FSM
	stop         chan bool
	completed    chan bool
	network      *vip.Network
}

// InitCluster - Will attempt to initialise all of the required settings for the cluster
func InitCluster(c *kubevip.Config, disableVIP bool) (*Cluster, error) {

	// TODO - Check for root (needed to netlink)
	var network *vip.Network
	var err error

	if !disableVIP {
		// Start the Virtual IP Networking configuration
		network, err = startNetworking(c)
		if err != nil {
			return nil, err
		}
	}
	// Initialise the Cluster structure
	newCluster := &Cluster{
		network: network,
	}

	return newCluster, nil
}

func startNetworking(c *kubevip.Config) (*vip.Network, error) {
	network, err := vip.NewConfig(c.VIP, c.Interface)
	if err != nil {
		// log.WithFields(log.Fields{"error": err}).Error("Network failure")

		// os.Exit(-1)
		return nil, err
	}
	return &network, nil
<<<<<<< HEAD
}

// StartCluster - Begins a running instance of the Raft cluster
func (cluster *Cluster) StartCluster(c *kubevip.Config) error {

	// Create local configuration address
	localAddress := fmt.Sprintf("%s:%d", c.LocalPeer.Address, c.LocalPeer.Port)

	// Begin the Raft configuration
	config := raft.DefaultConfig()
	config.LocalID = raft.ServerID(c.LocalPeer.ID)
	logger := log.StandardLogger().Writer()
	config.LogOutput = logger

	// Initialize communication
	address, err := net.ResolveTCPAddr("tcp", localAddress)
	if err != nil {
		return err
	}

	// Create transport
	transport, err := raft.NewTCPTransport(localAddress, address, 3, 10*time.Second, logger)
	if err != nil {
		return err
	}

	// Create Raft structures
	snapshots := raft.NewInmemSnapshotStore()
	logStore := raft.NewInmemStore()
	stableStore := raft.NewInmemStore()

	// Cluster configuration
	configuration := raft.Configuration{}

	// Add Local Peer
	configuration.Servers = append(configuration.Servers, raft.Server{
		ID:      raft.ServerID(c.LocalPeer.ID),
		Address: raft.ServerAddress(fmt.Sprintf("%s:%d", c.LocalPeer.Address, c.LocalPeer.Port))})

	// If we want to start a node as leader then we will not add any remote peers, this will leave this as a cluster of one
	// The remotePeers will add themselves to the cluster as they're added
	if c.StartAsLeader != true {
		for x := range c.RemotePeers {
			// Make sure that we don't add in this server twice
			if c.LocalPeer.Address != c.RemotePeers[x].Address {

				// Build the address from the peer configuration
				peerAddress := fmt.Sprintf("%s:%d", c.RemotePeers[x].Address, c.RemotePeers[x].Port)

				// Set this peer into the raft configuration
				configuration.Servers = append(configuration.Servers, raft.Server{
					ID:      raft.ServerID(c.RemotePeers[x].ID),
					Address: raft.ServerAddress(peerAddress)})
			}
		}
		log.Info("This node will attempt to start as Follower")
	} else {
		log.Info("This node will attempt to start as Leader")
	}

	// Bootstrap cluster
	if err := raft.BootstrapCluster(config, logStore, stableStore, snapshots, transport, configuration); err != nil {
		return err
	}

	// Create RAFT instance
	raftServer, err := raft.NewRaft(config, cluster.stateMachine, logStore, stableStore, snapshots, transport)
	if err != nil {
		return err
	}

	cluster.stop = make(chan bool, 1)
	cluster.completed = make(chan bool, 1)
	ticker := time.NewTicker(time.Second)
	isLeader := c.StartAsLeader

	// (attempt to) Remove the virtual IP, incase it already exists
	cluster.network.DeleteIP()

	// leader log broadcast - this counter is used to stop flooding STDOUT with leader log entries
	var leaderbroadcast int

	// Managers for Vip load balancers and none-vip loadbalancers
	nonVipLB := loadbalancer.LBManager{}
	VipLB := loadbalancer.LBManager{}

	// If the load balancer is enabled, configure the backends
	if c.EnableLoadBalancer {

		// Iterate through all Configurations
		for x := range c.LoadBalancers {
			// If the load balancer doesn't bind to the VIP
			if c.LoadBalancers[x].BindToVip == false {
				err = nonVipLB.Add("", &c.LoadBalancers[x])
				if err != nil {
					log.Warnf("Error creating loadbalancer [%s] type [%s] -> error [%s]", c.LoadBalancers[x].Name, c.LoadBalancers[x].Type, err)
				}
			}
		}
	}
	// On a cold start the node will sleep for 5 seconds to ensure that leader elections are complete
	log.Infoln("This instance will wait approximately 5 seconds, from cold start to ensure cluster elections are complete")
	time.Sleep(time.Second * 5)

	go func() {
		for {
			if c.AddPeersAsBackends == true {
				// Get addresses and change backends

				// c.LoadBalancers[0].Backends
				// for x := range raftServer.GetConfiguration().Configuration().Servers {
				// 	raftServer.GetConfiguration().Configuration().Servers[x].Address
				// }

			}
			// Broadcast the current leader on this node if it's the correct time (every leaderLogcount * time.Second)
			if leaderbroadcast == leaderLogcount {
				log.Infof("The Node [%s] is leading", raftServer.Leader())
				// Reset the timer
				leaderbroadcast = 0

				// ensure that if this node is the leader, it is set as the leader
				if localAddress == string(raftServer.Leader()) {
					// Re-broadcast arp to ensure network stays up to date
					if c.GratuitousARP == true {
						// Gratuitous ARP, will broadcast to new MAC <-> IP
						err = vip.ARPSendGratuitous(c.VIP, c.Interface)
						if err != nil {
							log.Warnf("%v", err)
						}
					}
					if !isLeader {
						log.Infoln("This node is leading, but isnt the leader (correcting)")
						isLeader = true
					}
				} else {
					// (attempt to) Remove the virtual IP, incase it already exists to keep nodes clean
					cluster.network.DeleteIP()
					isLeader = false
				}

			}
			leaderbroadcast++

			select {
			case leader := <-raftServer.LeaderCh():
				log.Infoln("New Election event")
				if leader {
					isLeader = true

					log.Info("This node is assuming leadership of the cluster")
					err = cluster.network.AddIP()
					if err != nil {
						log.Warnf("%v", err)
					}
					// If the load balancer is enabled, configure the backends

					if c.EnableLoadBalancer {
						// Once we have the VIP running, start the load balancer(s) that bind to the VIP
						for x := range c.LoadBalancers {

							if c.LoadBalancers[x].BindToVip == true {
								err = VipLB.Add(c.VIP, &c.LoadBalancers[x])
								if err != nil {
									log.Warnf("Error creating loadbalancer [%s] type [%s] -> error [%s]", c.LoadBalancers[x].Name, c.LoadBalancers[x].Type, err)
									log.Errorf("Dropping Leadership to another node in the cluster")
									raftServer.LeadershipTransfer()

									// Stop all load balancers associated with the VIP
									err = VipLB.StopAll()
									if err != nil {
										log.Warnf("%v", err)
									}

									err = cluster.network.DeleteIP()
									if err != nil {
										log.Warnf("%v", err)
									}
								}
							}
						}
					}
					if c.GratuitousARP == true {
						// Gratuitous ARP, will broadcast to new MAC <-> IP
						err = vip.ARPSendGratuitous(c.VIP, c.Interface)
						if err != nil {
							log.Warnf("%v", err)
						}
					}
				} else {
					isLeader = false

					log.Info("This node is becoming a follower within the cluster")

					// Stop all load balancers associated with the VIP
					err = VipLB.StopAll()
					if err != nil {
						log.Warnf("%v", err)
					}

					err = cluster.network.DeleteIP()
					if err != nil {
						log.Warnf("%v", err)
					}
				}

			case <-ticker.C:

				if isLeader {

					result, err := cluster.network.IsSet()
					if err != nil {
						log.WithFields(log.Fields{"error": err, "ip": cluster.network.IP(), "interface": cluster.network.Interface()}).Error("Could not check ip")
					}

					if result == false {
						log.Error("This node is leader and is adopting the virtual IP")

						err = cluster.network.AddIP()
						if err != nil {
							log.Warnf("%v", err)
						}

						if c.EnableLoadBalancer {
							// Once we have the VIP running, start the load balancer(s) that bind to the VIP
							for x := range c.LoadBalancers {

								if c.LoadBalancers[x].BindToVip == true {
									err = VipLB.Add(c.VIP, &c.LoadBalancers[x])

									if err != nil {
										log.Warnf("Error creating loadbalancer [%s] type [%s] -> error [%s]", c.LoadBalancers[x].Name, c.LoadBalancers[x].Type, err)
										log.Errorf("Dropping Leadership to another node in the cluster")
										raftServer.LeadershipTransfer()

										// Stop all load balancers associated with the VIP
										err = VipLB.StopAll()
										if err != nil {
											log.Warnf("%v", err)
										}

										err = cluster.network.DeleteIP()
										if err != nil {
											log.Warnf("%v", err)
										}
									}
								}
							}
						}

						if c.GratuitousARP == true {
							// Gratuitous ARP, will broadcast to new MAC <-> IP
							err = vip.ARPSendGratuitous(c.VIP, c.Interface)
							if err != nil {
								log.Warnf("%v", err)
							}
						}
					}
				}

			case <-cluster.stop:
				log.Info("[RAFT] Stopping this node")
				if c.EnableLoadBalancer {
					log.Info("[LOADBALANCER] Stopping load balancers")

					// Stop all load balancers associated with the VIP
					err = VipLB.StopAll()
					if err != nil {
						log.Warnf("%v", err)
					}

					// Stop all load balancers associated with the Host
					err = nonVipLB.StopAll()
					if err != nil {
						log.Warnf("%v", err)
					}
				}

				if isLeader {
					log.Info("[VIP] Releasing the Virtual IP")
					err = cluster.network.DeleteIP()
					if err != nil {
						log.Warnf("%v", err)
					}
				}

				close(cluster.completed)

				return
			}
		}
	}()

	log.Info("Started")

	return nil
}

// Stop - Will stop the Cluster and release VIP if needed
func (cluster *Cluster) Stop() {
	// Close the stop chanel, which will shut down the VIP (if needed)
	close(cluster.stop)

	// Wait until the completed channel is closed, signallign all shutdown tasks completed
	<-cluster.completed

	log.Info("Stopped")
=======
>>>>>>> 32edba1a
}<|MERGE_RESOLUTION|>--- conflicted
+++ resolved
@@ -46,314 +46,4 @@
 		return nil, err
 	}
 	return &network, nil
-<<<<<<< HEAD
-}
-
-// StartCluster - Begins a running instance of the Raft cluster
-func (cluster *Cluster) StartCluster(c *kubevip.Config) error {
-
-	// Create local configuration address
-	localAddress := fmt.Sprintf("%s:%d", c.LocalPeer.Address, c.LocalPeer.Port)
-
-	// Begin the Raft configuration
-	config := raft.DefaultConfig()
-	config.LocalID = raft.ServerID(c.LocalPeer.ID)
-	logger := log.StandardLogger().Writer()
-	config.LogOutput = logger
-
-	// Initialize communication
-	address, err := net.ResolveTCPAddr("tcp", localAddress)
-	if err != nil {
-		return err
-	}
-
-	// Create transport
-	transport, err := raft.NewTCPTransport(localAddress, address, 3, 10*time.Second, logger)
-	if err != nil {
-		return err
-	}
-
-	// Create Raft structures
-	snapshots := raft.NewInmemSnapshotStore()
-	logStore := raft.NewInmemStore()
-	stableStore := raft.NewInmemStore()
-
-	// Cluster configuration
-	configuration := raft.Configuration{}
-
-	// Add Local Peer
-	configuration.Servers = append(configuration.Servers, raft.Server{
-		ID:      raft.ServerID(c.LocalPeer.ID),
-		Address: raft.ServerAddress(fmt.Sprintf("%s:%d", c.LocalPeer.Address, c.LocalPeer.Port))})
-
-	// If we want to start a node as leader then we will not add any remote peers, this will leave this as a cluster of one
-	// The remotePeers will add themselves to the cluster as they're added
-	if c.StartAsLeader != true {
-		for x := range c.RemotePeers {
-			// Make sure that we don't add in this server twice
-			if c.LocalPeer.Address != c.RemotePeers[x].Address {
-
-				// Build the address from the peer configuration
-				peerAddress := fmt.Sprintf("%s:%d", c.RemotePeers[x].Address, c.RemotePeers[x].Port)
-
-				// Set this peer into the raft configuration
-				configuration.Servers = append(configuration.Servers, raft.Server{
-					ID:      raft.ServerID(c.RemotePeers[x].ID),
-					Address: raft.ServerAddress(peerAddress)})
-			}
-		}
-		log.Info("This node will attempt to start as Follower")
-	} else {
-		log.Info("This node will attempt to start as Leader")
-	}
-
-	// Bootstrap cluster
-	if err := raft.BootstrapCluster(config, logStore, stableStore, snapshots, transport, configuration); err != nil {
-		return err
-	}
-
-	// Create RAFT instance
-	raftServer, err := raft.NewRaft(config, cluster.stateMachine, logStore, stableStore, snapshots, transport)
-	if err != nil {
-		return err
-	}
-
-	cluster.stop = make(chan bool, 1)
-	cluster.completed = make(chan bool, 1)
-	ticker := time.NewTicker(time.Second)
-	isLeader := c.StartAsLeader
-
-	// (attempt to) Remove the virtual IP, incase it already exists
-	cluster.network.DeleteIP()
-
-	// leader log broadcast - this counter is used to stop flooding STDOUT with leader log entries
-	var leaderbroadcast int
-
-	// Managers for Vip load balancers and none-vip loadbalancers
-	nonVipLB := loadbalancer.LBManager{}
-	VipLB := loadbalancer.LBManager{}
-
-	// If the load balancer is enabled, configure the backends
-	if c.EnableLoadBalancer {
-
-		// Iterate through all Configurations
-		for x := range c.LoadBalancers {
-			// If the load balancer doesn't bind to the VIP
-			if c.LoadBalancers[x].BindToVip == false {
-				err = nonVipLB.Add("", &c.LoadBalancers[x])
-				if err != nil {
-					log.Warnf("Error creating loadbalancer [%s] type [%s] -> error [%s]", c.LoadBalancers[x].Name, c.LoadBalancers[x].Type, err)
-				}
-			}
-		}
-	}
-	// On a cold start the node will sleep for 5 seconds to ensure that leader elections are complete
-	log.Infoln("This instance will wait approximately 5 seconds, from cold start to ensure cluster elections are complete")
-	time.Sleep(time.Second * 5)
-
-	go func() {
-		for {
-			if c.AddPeersAsBackends == true {
-				// Get addresses and change backends
-
-				// c.LoadBalancers[0].Backends
-				// for x := range raftServer.GetConfiguration().Configuration().Servers {
-				// 	raftServer.GetConfiguration().Configuration().Servers[x].Address
-				// }
-
-			}
-			// Broadcast the current leader on this node if it's the correct time (every leaderLogcount * time.Second)
-			if leaderbroadcast == leaderLogcount {
-				log.Infof("The Node [%s] is leading", raftServer.Leader())
-				// Reset the timer
-				leaderbroadcast = 0
-
-				// ensure that if this node is the leader, it is set as the leader
-				if localAddress == string(raftServer.Leader()) {
-					// Re-broadcast arp to ensure network stays up to date
-					if c.GratuitousARP == true {
-						// Gratuitous ARP, will broadcast to new MAC <-> IP
-						err = vip.ARPSendGratuitous(c.VIP, c.Interface)
-						if err != nil {
-							log.Warnf("%v", err)
-						}
-					}
-					if !isLeader {
-						log.Infoln("This node is leading, but isnt the leader (correcting)")
-						isLeader = true
-					}
-				} else {
-					// (attempt to) Remove the virtual IP, incase it already exists to keep nodes clean
-					cluster.network.DeleteIP()
-					isLeader = false
-				}
-
-			}
-			leaderbroadcast++
-
-			select {
-			case leader := <-raftServer.LeaderCh():
-				log.Infoln("New Election event")
-				if leader {
-					isLeader = true
-
-					log.Info("This node is assuming leadership of the cluster")
-					err = cluster.network.AddIP()
-					if err != nil {
-						log.Warnf("%v", err)
-					}
-					// If the load balancer is enabled, configure the backends
-
-					if c.EnableLoadBalancer {
-						// Once we have the VIP running, start the load balancer(s) that bind to the VIP
-						for x := range c.LoadBalancers {
-
-							if c.LoadBalancers[x].BindToVip == true {
-								err = VipLB.Add(c.VIP, &c.LoadBalancers[x])
-								if err != nil {
-									log.Warnf("Error creating loadbalancer [%s] type [%s] -> error [%s]", c.LoadBalancers[x].Name, c.LoadBalancers[x].Type, err)
-									log.Errorf("Dropping Leadership to another node in the cluster")
-									raftServer.LeadershipTransfer()
-
-									// Stop all load balancers associated with the VIP
-									err = VipLB.StopAll()
-									if err != nil {
-										log.Warnf("%v", err)
-									}
-
-									err = cluster.network.DeleteIP()
-									if err != nil {
-										log.Warnf("%v", err)
-									}
-								}
-							}
-						}
-					}
-					if c.GratuitousARP == true {
-						// Gratuitous ARP, will broadcast to new MAC <-> IP
-						err = vip.ARPSendGratuitous(c.VIP, c.Interface)
-						if err != nil {
-							log.Warnf("%v", err)
-						}
-					}
-				} else {
-					isLeader = false
-
-					log.Info("This node is becoming a follower within the cluster")
-
-					// Stop all load balancers associated with the VIP
-					err = VipLB.StopAll()
-					if err != nil {
-						log.Warnf("%v", err)
-					}
-
-					err = cluster.network.DeleteIP()
-					if err != nil {
-						log.Warnf("%v", err)
-					}
-				}
-
-			case <-ticker.C:
-
-				if isLeader {
-
-					result, err := cluster.network.IsSet()
-					if err != nil {
-						log.WithFields(log.Fields{"error": err, "ip": cluster.network.IP(), "interface": cluster.network.Interface()}).Error("Could not check ip")
-					}
-
-					if result == false {
-						log.Error("This node is leader and is adopting the virtual IP")
-
-						err = cluster.network.AddIP()
-						if err != nil {
-							log.Warnf("%v", err)
-						}
-
-						if c.EnableLoadBalancer {
-							// Once we have the VIP running, start the load balancer(s) that bind to the VIP
-							for x := range c.LoadBalancers {
-
-								if c.LoadBalancers[x].BindToVip == true {
-									err = VipLB.Add(c.VIP, &c.LoadBalancers[x])
-
-									if err != nil {
-										log.Warnf("Error creating loadbalancer [%s] type [%s] -> error [%s]", c.LoadBalancers[x].Name, c.LoadBalancers[x].Type, err)
-										log.Errorf("Dropping Leadership to another node in the cluster")
-										raftServer.LeadershipTransfer()
-
-										// Stop all load balancers associated with the VIP
-										err = VipLB.StopAll()
-										if err != nil {
-											log.Warnf("%v", err)
-										}
-
-										err = cluster.network.DeleteIP()
-										if err != nil {
-											log.Warnf("%v", err)
-										}
-									}
-								}
-							}
-						}
-
-						if c.GratuitousARP == true {
-							// Gratuitous ARP, will broadcast to new MAC <-> IP
-							err = vip.ARPSendGratuitous(c.VIP, c.Interface)
-							if err != nil {
-								log.Warnf("%v", err)
-							}
-						}
-					}
-				}
-
-			case <-cluster.stop:
-				log.Info("[RAFT] Stopping this node")
-				if c.EnableLoadBalancer {
-					log.Info("[LOADBALANCER] Stopping load balancers")
-
-					// Stop all load balancers associated with the VIP
-					err = VipLB.StopAll()
-					if err != nil {
-						log.Warnf("%v", err)
-					}
-
-					// Stop all load balancers associated with the Host
-					err = nonVipLB.StopAll()
-					if err != nil {
-						log.Warnf("%v", err)
-					}
-				}
-
-				if isLeader {
-					log.Info("[VIP] Releasing the Virtual IP")
-					err = cluster.network.DeleteIP()
-					if err != nil {
-						log.Warnf("%v", err)
-					}
-				}
-
-				close(cluster.completed)
-
-				return
-			}
-		}
-	}()
-
-	log.Info("Started")
-
-	return nil
-}
-
-// Stop - Will stop the Cluster and release VIP if needed
-func (cluster *Cluster) Stop() {
-	// Close the stop chanel, which will shut down the VIP (if needed)
-	close(cluster.stop)
-
-	// Wait until the completed channel is closed, signallign all shutdown tasks completed
-	<-cluster.completed
-
-	log.Info("Stopped")
-=======
->>>>>>> 32edba1a
 }